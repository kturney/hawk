dependencies {
<<<<<<< HEAD
    compile 'com.wealdtech:wealdtech-core:1.4.0'
=======
    compile 'com.wealdtech:wealdtech-core:1.3.0'
>>>>>>> 9e118236
    compile 'com.google.guava:guava:14.0'
}

uploadArchives {
    repositories {
        mavenDeployer {
            pom.artifactId = 'hawk-core'
            pom.project {
                name 'Hawk Core'
                description 'Java implementation of Hawk protocol - core'
            }
        }
    }
}<|MERGE_RESOLUTION|>--- conflicted
+++ resolved
@@ -1,9 +1,5 @@
 dependencies {
-<<<<<<< HEAD
-    compile 'com.wealdtech:wealdtech-core:1.4.0'
-=======
     compile 'com.wealdtech:wealdtech-core:1.3.0'
->>>>>>> 9e118236
     compile 'com.google.guava:guava:14.0'
 }
 
