/*
 *    Copyright 2012 Weald Technology Trading Limited
 *
 *   Licensed under the Apache License, Version 2.0 (the "License");
 *   you may not use this file except in compliance with the License.
 *   You may obtain a copy of the License at
 *
 *       http://www.apache.org/licenses/LICENSE-2.0
 *
 *   Unless required by applicable law or agreed to in writing, software
 *   distributed under the License is distributed on an "AS IS" BASIS,
 *   WITHOUT WARRANTIES OR CONDITIONS OF ANY KIND, either express or implied.
 *   See the License for the specific language governing permissions and
 *   limitations under the License.
 */

package test.com.wealdtech.hawk;

<<<<<<< HEAD
import static org.testng.Assert.*;

import java.net.URI;
=======
import java.net.URL;
>>>>>>> 2367b1cd

import org.testng.annotations.BeforeClass;
import org.testng.annotations.Test;

import com.wealdtech.DataError;
import com.wealdtech.ServerError;
import com.wealdtech.hawk.Hawk;
import com.wealdtech.hawk.HawkCredentials;

import static org.testng.Assert.assertEquals;

public class TestHawk
{
  private HawkCredentials testhc1;
  private URI testuri1;
  private URI testuri2;

  @BeforeClass
  public void setUp() throws Exception
  {
<<<<<<< HEAD
    this.testhc1 = new HawkCredentials.Builder().keyId("testkeyid").key("testkey").algorithm("hmac-sha-256").build();
    this.testuri1 = new URI("http://www.example.com/test/path");
    this.testuri2 = new URI("https://www.example.com/test/path/two?one=1&two=two");
=======
    this.testhc1 = new HawkCredentials.Builder()
                                      .keyId("testkeyid")
                                      .key("testkey")
                                      .algorithm("hmac-sha-256")
                                      .build();
    this.testurl1 = new URL("http://www.example.com/test/path");
    this.testurl2 = new URL("https://www.example.com/test/path/two?one=1&two=two");
>>>>>>> 2367b1cd
  }

  @Test
  public void testMAC() throws DataError, ServerError
  {
    String testmac1 = Hawk.calculateMAC(this.testhc1, 12345L, this.testuri1, "testnonce", "GET", null);
    assertEquals(testmac1, "TQcJRRT6IlUStBw9VmyALdHM/2HmO5cqc20jPXsCMoM=");
  }

  @Test
  public void testHttpsMAC() throws DataError, ServerError
  {
    String testmac1 = Hawk.calculateMAC(this.testhc1, 54321L, this.testuri2, "testnonce", "POST", null);
    assertEquals(testmac1, "b2rbmwxNmtK3Q+s1O4Ac7EJQgOjNJcmeE3LEUegq8x4=");
  }

  @Test
  public void testExtDataMAC() throws DataError, ServerError
  {
    String testmac1 = Hawk.calculateMAC(this.testhc1, 12345L, this.testuri1, "testnonce", "GET", "Extra data");
    assertEquals(testmac1, "CGxOiUfSKmdVfk030DE454MQ6jW/dKlSLi5iIz9IC/I=");
  }

}<|MERGE_RESOLUTION|>--- conflicted
+++ resolved
@@ -16,13 +16,9 @@
 
 package test.com.wealdtech.hawk;
 
-<<<<<<< HEAD
 import static org.testng.Assert.*;
 
 import java.net.URI;
-=======
-import java.net.URL;
->>>>>>> 2367b1cd
 
 import org.testng.annotations.BeforeClass;
 import org.testng.annotations.Test;
@@ -43,19 +39,13 @@
   @BeforeClass
   public void setUp() throws Exception
   {
-<<<<<<< HEAD
-    this.testhc1 = new HawkCredentials.Builder().keyId("testkeyid").key("testkey").algorithm("hmac-sha-256").build();
-    this.testuri1 = new URI("http://www.example.com/test/path");
-    this.testuri2 = new URI("https://www.example.com/test/path/two?one=1&two=two");
-=======
     this.testhc1 = new HawkCredentials.Builder()
                                       .keyId("testkeyid")
                                       .key("testkey")
                                       .algorithm("hmac-sha-256")
                                       .build();
-    this.testurl1 = new URL("http://www.example.com/test/path");
-    this.testurl2 = new URL("https://www.example.com/test/path/two?one=1&two=two");
->>>>>>> 2367b1cd
+    this.testuri1 = new URI("http://www.example.com/test/path");
+    this.testuri2 = new URI("https://www.example.com/test/path/two?one=1&two=two");
   }
 
   @Test
