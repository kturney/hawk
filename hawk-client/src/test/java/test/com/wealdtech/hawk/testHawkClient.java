--- conflicted
+++ resolved
@@ -35,21 +35,12 @@
   public void setUp() throws Exception
   {
     this.testcredentials = new HawkCredentials.Builder()
-<<<<<<< HEAD
-        .keyId("dh37fgj492je")
-        .key("werxhqb98rpaxn39848xrunpaw3489ruxnpa98w4rxn")
-        .algorithm("hmac-sha-256")
-        .build();
-    this.validuri2 = new URI("http://localhost:18234/testpath");
-    this.validuri1 = new URI("http://localhost:18234/testpath/subpath?param1=val1&param2=val2");
-=======
                                               .keyId("dh37fgj492je")
                                               .key("werxhqb98rpaxn39848xrunpaw3489ruxnpa98w4rxn")
                                               .algorithm("hmac-sha-256")
                                               .build();
-    this.validurl2 = new URL("http://localhost:18234/testpath");
-    this.validurl1 = new URL("http://localhost:18234/testpath/subpath?param1=val1&param2=val2");
->>>>>>> 2367b1cd
+    this.validuri2 = new URI("http://localhost:18234/testpath");
+    this.validuri1 = new URI("http://localhost:18234/testpath/subpath?param1=val1&param2=val2");
   }
 
   @Test
